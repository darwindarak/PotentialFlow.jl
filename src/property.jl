--- conflicted
+++ resolved
@@ -56,89 +56,66 @@
         f_induce   = Symbol("induce_$(lowercase(string(name)))")
         f_induce!  = Symbol("induce_$(lowercase(string(name)))!")
 
-<<<<<<< HEAD
         _f_allocate = Symbol("_allocate_$(lowercase(string(name)))")
         _f_induce   = Symbol("_induce_$(lowercase(string(name)))")
         _f_induce!  = Symbol("_induce_$(lowercase(string(name)))!")
-=======
-        @capture(target_deps, (t_deps__,))
-        @capture(source_deps, (s_deps__,))
+
+        if target_deps isa Symbol
+            t_deps = (target_deps,)
+        else
+            @capture(target_deps, (t_deps__,))
+        end
         t_deps_i = map(s -> :($s[i]), t_deps)
+
+        if target_deps isa Symbol
+            s_deps = (source_deps,)
+        else
+            @capture(source_deps, (s_deps__,))
+        end
         s_deps_i = map(s -> :($s[i]), s_deps)
-
-        esc(quote
-            function $f_allocate(array::AbstractArray{T}) where {T <: Union{PointSource, Complex128}}
-                zeros($prop_type, size(array))
-            end
->>>>>>> 1655147a
 
         esc(quote
             $f_allocate(group::Tuple) = map($f_allocate, group)
             $f_allocate(targ) = $_f_allocate(unwrap_targ(targ), kind(eltype(unwrap_targ(targ))))
             $_f_allocate(targ, el::Type{Singleton}) = zeros($prop_type, size(targ))
 
-            function $f_induce(targ, src)
-                $_f_induce(unwrap_targ(targ), unwrap_src(src), kind(unwrap_targ(targ)), kind(unwrap_src(src)))
+            function $f_induce(targ, $(t_deps...), src, $(s_deps...))
+                $_f_induce(unwrap_targ(targ), $(t_deps...), unwrap_src(src), $(s_deps...),
+                           kind(unwrap_targ(targ)), kind(unwrap_src(src)))
             end
-            function $f_induce!(out, targ, src)
-                $_f_induce!(out, unwrap_targ(targ), unwrap_src(src), kind(unwrap_targ(targ)), kind(unwrap_src(src)))
+            function $f_induce!(out, targ, $(t_deps...), src, $(s_deps...))
+                $_f_induce!(out, unwrap_targ(targ), $(t_deps...),
+                            unwrap_src(src),  $(s_deps...),
+                            kind(unwrap_targ(targ)), kind(unwrap_src(src)))
             end
 
-<<<<<<< HEAD
-            function $_f_induce(targ, src, ::Type{Singleton}, ::Type{Singleton})
-                $f_induce(Vortex.position(targ), src)
+            function $_f_induce(targ, $(t_deps...), src, $(s_deps...), ::Type{Singleton}, ::Type{Singleton})
+                $f_induce(Vortex.position(targ), $(t_deps...), src, $(s_deps...))
             end
 
-            function $_f_induce(targ, src, ::Type{Singleton}, ::Type{Group})
+            function $_f_induce(targ, $(t_deps...), src, $(s_deps...), ::Type{Singleton}, ::Type{Group})
                 w = zero($prop_type)
-                for s in src
-                    w += $f_induce(targ, s)
-=======
-            function $f_induce(target::PointSource, $(t_deps...), source, $(s_deps...))
-                $f_induce(Vortex.position(target), $(t_deps...), source, $(s_deps...))
-            end
-
-            function $f_induce(z::Complex128, $(t_deps...), sources::Collection, $(s_deps...))
-                w = zero($prop_type)
-                for i in eachindex(sources)
-                    w += $f_induce(z, $(t_deps...), sources[i], $(s_deps_i...))
->>>>>>> 1655147a
+                for i in eachindex(src)
+                    w += $f_induce(targ, $(t_deps...), src[i], $(s_deps_i...))
                 end
                 w
             end
 
-<<<<<<< HEAD
-            function $_f_induce(targ, src, ::Type{Group}, ::Any)
+            function $_f_induce(targ, $(t_deps...), src, $(s_deps...), ::Type{Group}, ::Any)
                 out = $f_allocate(targ)
-                $f_induce!(out, targ, src)
+                $f_induce!(out, targ, $(t_deps...), src, $(s_deps...))
             end
 
-            function $_f_induce!(out, targ, src, ::Type{Group}, ::Any)
+            function $_f_induce!(out, targ, $(t_deps...), src, $(s_deps...), ::Type{Group}, ::Any)
                 for i in eachindex(targ)
-                    out[i] += $f_induce(targ[i], src)
-=======
-            function $f_induce(targets::Collection, $(t_deps...), source, $(s_deps...))
-                ws = $f_allocate(targets)
-                $f_induce!(ws, targets, $(t_deps...), source, $(s_deps...))
-            end
-
-            function $f_induce!(ws::AbstractArray, targets::AbstractArray, $(t_deps...), source, $(s_deps...))
-                for i in eachindex(targets)
-                    ws[i] += $f_induce(targets[i], $(t_deps_i...), source, $(s_deps...))
->>>>>>> 1655147a
+                    out[i] += $f_induce(targ[i], $(t_deps_i...), src, $(s_deps...))
                 end
                 out
             end
 
-<<<<<<< HEAD
-            function $f_induce!(out::Tuple, targ::Tuple, src)
+            function $f_induce!(out::Tuple, targ::Tuple, $(t_deps...), src, $(s_deps...))
                 for i in eachindex(targ)
-                    $f_induce!(out[i], targ[i], src)
-=======
-            function $f_induce!(ws::Tuple, targets::Tuple, $(t_deps...), source, $(s_deps...))
-                for i in 1:length(targets)
-                    $f_induce!(ws[i], targets[i], $(t_deps_i...), source, $(s_deps...))
->>>>>>> 1655147a
+                    $f_induce!(out[i], targ[i], $(t_deps_i...), src, $(s_deps...))
                 end
                 out
             end
