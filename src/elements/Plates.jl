module Plates

using DocStringExtensions

export Plate, bound_circulation, bound_circulation!,
       enforce_no_flow_through!, vorticity_flux, suction_parameters, unit_impulse, force,
       RigidBodyMotions

using ..Points
using ..Blobs

<<<<<<< HEAD
using ..Elements
import ..Elements: position, impulse, circulation
import ..Motions: induce_velocity, induce_velocity!, mutually_induce_velocity!,
                  self_induce_velocity!, allocate_velocity, advect!, reset_velocity!
=======
import ..Vortex
import ..Vortex:@get, MappedVector, @property
import Base: length, deserialize, AbstractSerializer
>>>>>>> a649dbd1

import ..Utils:@get, MappedVector

include("plates/RigidBodyMotions.jl")
using .RigidBodyMotions

include("plates/chebyshev.jl")

"""
    Plate <: Elements.Element

An infinitely thin, flat plate, represented as a bound vortex sheet

# Constructors
- `Plate(N, L, c, α)`
"""
mutable struct Plate <: Element
    "chord length"
    L::Float64
    "centroid"
    c::Complex128
    "centroid velocity"
    α::Float64

    "total circulation"
    Γ::Float64

    "number of control points"
    N::Int
    "normalized positions (within [-1, 1]) of the control points"
    ss::Vector{Float64}
    "control point coordinates"
    zs::Vector{Complex128}
    "Chebyshev coefficients of the normal component of velocity induced along the plate by ambient vorticity"
    A::MappedVector{Float64, Vector{Complex128}, typeof(imag)}
    "Chebyshev coefficients of the velocity induced along the plate by ambient vorticity"
    C::Vector{Complex128}
    "zeroth Chebyshev coefficient associated with body motion"
    B₀::Float64
    "first Chebyshev coefficient associated with body motion"
    B₁::Float64

    "Preplanned discrete Chebyshev transform"
    dchebt!::Chebyshev.Transform{Complex128, true}
end
@kind Plate Singleton

#function deserialize(s::AbstractSerializer, t::Type{Plate})
#    fields = Tuple(deserialize(s) for i in 1:11)
#    deserialize(s)
#    dchebt! = Chebyshev.plan_transform!(fields[9])
#    Plate(fields..., dchebt!)
#end

function Plate(N, L, c, α)
    ss = Chebyshev.nodes(N)
    zs = c + 0.5L*ss*exp(im*α)

    C  = zeros(Complex128, N)
    A = MappedVector(imag, C, 1)

    dchebt! = Chebyshev.plan_transform!(C)

    Plate(L, c, α, 0.0, N, ss, zs, A, C, 0.0, 0.0, dchebt!)
end

Base.length(p::Plate) = p.N

circulation(p::Plate) = p.Γ
function impulse(p::Plate)
    @get p (c, B₀, α, Γ, L, A)
    -im*c*Γ - exp(im*α)*π*(0.5L)^2*im*(A[0] - 0.5A[2] - B₀)
end

function allocate_velocity(::Plate)
    warn("Plate kinematics should be initialized manually.  This simply returns a stationary motion")
    RigidBodyMotion(0.0, 0.0)
end
function self_induce_velocity!(motion, ::Plate, t)
    motion.ċ, motion.c̈, motion.α̇ = motion.kin(t)
    motion
end

normal(z, α) = imag(exp(-im*α)*z)
tangent(z, α) = real(exp(-im*α)*z)

function induce_velocity(z::Complex128, p::Plate, t)
    @get p (α, L, c, B₀, B₁, Γ, A)

    z̃ = conj(2*(z - c)*exp(-im*α)/L)

    ρ = √(z̃ - 1)*√(z̃ + 1)
    J = z̃ - ρ

    w = (A[1] + 2Γ/(π*L))
    w += 2(A[0] - B₀)*J
    w -= B₁*J^2

    w /= ρ

    Jⁿ = J
    for n in 1:length(A)-1
        w -= 2A[n]*Jⁿ
        Jⁿ *= J
    end

    0.5im*w*exp(im*α)
end

function induce_velocity!(ws::Vector, p::Plate, sources::T, t) where T <: Union{Tuple, AbstractArray}
    for source in sources
        induce_velocity!(ws, p, source, t)
    end
    ws
end
function induce_velocity(p::Plate, src, t)
    out = allocate_velocity(p.zs)
    induce_velocity!(out, p, src, t)
end

function induce_velocity!(ws::Vector, p::Plate, src, t)
    _singular_velocity!(ws, p, Elements.unwrap(src), t,
                        kind(Elements.unwrap_src(src)))
end

function _singular_velocity!(ws, p, src::Blob{T}, t, ::Type{Singleton}) where T
    induce_velocity!(ws, p.zs, Point{T}(src.z, src.S), t)
end

function _singular_velocity!(ws, p, src, t, ::Type{Singleton})
    induce_velocity!(ws, p.zs, src, t)
end

function _singular_velocity!(ws, p, src, t, ::Type{Group})
    for i in eachindex(src)
        induce_velocity!(ws, p, src[i], t)
    end
    ws
end

induce_velocity!(m::RigidBodyMotion, target::Plate, source, t) = m
function reset_velocity!(m::RigidBodyMotion, src)
    m.ċ = m.c̈ = zero(Complex128)
    m.α̇ = zero(Complex128)
    m
end

function advect!(plate₊::Plate, plate₋::Plate, ṗ::RigidBodyMotion, Δt)
    if plate₊ != plate₋
        plate₊.L    = plate₋.L
        plate₊.Γ    = plate₋.Γ
        plate₊.B₀   = plate₋.B₀
        plate₊.B₁   = plate₋.B₁
        if plate₊.N != plate₋.N
            plate₊.N    = plate₋.N
            resize!(plate₊.ss, plate₊.N)
            resize!(plate₊.zs, plate₊.N)
            resize!(plate₊.C, plate₊.N)
        end
        plate₊.ss   .= plate₋.ss
        plate₊.zs   .= plate₋.zs
        plate₊.C    .= plate₋.C
        plate₊.dchebt! = plate₋.dchebt!
    end
    plate₊.c = plate₋.c + ṗ.ċ*Δt
    plate₊.α = plate₋.α + ṗ.α̇*Δt

    @get plate₊ (c, L, α)

    @. plate₊.zs = c + 0.5L*exp(im*α)*plate₊.ss

    plate₊
end

"""
    unit_impulse(src, plate::Plate)

Compute the impulse per unit circulation of `src` and its associated bound vortex sheet on `plate` (its image vortex)
`src` can be either a `Complex128` or a subtype of `Vortex.PointSource`.
"""
function unit_impulse(z::Complex128, plate::Plate)
    z̃ = 2(z - plate.c)*exp(-im*plate.α)/plate.L
    unit_impulse(z̃)
end
unit_impulse(z̃) = -im*(z̃ + real(√(z̃ - 1)*√(z̃ + 1) - z̃))
unit_impulse(src, plate::Plate) = unit_impulse(Elements.position(src), plate)

include("plates/boundary_conditions.jl")
include("plates/circulation.jl")
include("plates/force.jl")

doc"""
    surface_pressure(plate, motion, te_sys, Γs₋, Δt)

Compute the pressure difference across the plate along Chebyshev nodes.

!!! note
    The pressure difference across the bound vortex sheet is given by:
    ```math
        [p]_-^+
      = -\rho \left[ \frac{1}{2}(\boldsymbol{v}^+ + \boldsymbol{v}^-)
                   - \boldsymbol{v}_b
             \right]
             \cdot ( \boldsymbol{\gamma} \times \boldsymbol{\hat{n}})
        +\rho \frac{\mathrm{d}\Gamma}{\mathrm{d}t}
    ```
    where ``\rho`` is the fluid density, ``\boldsymbol{v}^\pm`` is the
    velocity on either side of the plate, ``\boldsymbol{v}_b`` is the local
    velocity of the plate, ``\boldsymbol{\gamma}`` is the bound vortex
    sheet strength, and ``\Gamma`` is the integrated circulation.
    We will compute ``\frac{\mathrm{d}\Gamma}{\mathrm{d}t}`` using finite
    differences.  So we will need the circulation along the plate from a
    previous time-step in order to compute the current pressure
    distribution.  We assume that value of circulation at the trailing
    edge of the plate is equal the the net circulation of all the vorticity
    that has been shed from the trailing edge.

# Arguments

- `plate`: we assume that the `Plate` structure that is passed in
  already enforces the no-flow-through condition
- `motion`: the motion of the plate used to compute ``\boldsymbol{v}_b``
- `te_sys`: the system of vortex elements representing the vorticity
  shed from the trailing edge of the plate
- `Γs₋`: the circulation along the plate's Chebyshev nodes, this
  should be equivalent to calling
  `Vortex.circulation(te_sys) .+ Vortex.bound_circulation(plate)`
  from a previous time-step.
- `Δt`: time-step used to compute ``\frac{\mathrm{d}\Gamma}{\mathrm{d}t}``
  using finite differences

# Returns

- `Δp`: the pressure difference across the plate along Chebyshev nodes
- `Γs₊`: the circulation along the plate at the current time-step
  (this value is used in computing the current `Δp` and can be used as
  the `Γs₋` for computing pressure differences at the **next** time-step)
"""
function surface_pressure(plate, motion, ambient_sys, Γs₋, Δt)
    @get plate (C, ss, α)

    Δp = strength(plate) .* (Chebyshev.firstkind(real.(C), ss) .- tangent(motion.ċ, α))

    Γs₊ = circulation(ambient_sys) .+ bound_circulation(plate)
    Δp .+= (Γs₊ .- Γs₋)./Δt

    Δp, Γs₊
end

"""
    edges(plate)

Return the coordinates of the leading and trailing edges

# Example

```jldoctest
julia> p = Plate(128, 1.0, 0, π/4)
Plate: N = 128, L = 1.0, c = 0.0 + 0.0im, α = 45.0ᵒ
       LESP = 0.0, TESP = 0.0

julia> Plates.edges(p)
(0.3535533905932738 + 0.35355339059327373im, -0.3535533905932738 - 0.35355339059327373im)
```
"""
edges(plate) = plate.zs[end], plate.zs[1]

include("plates/pressure.jl")

function Base.show(io::IO, p::Plate)
    lesp, tesp = suction_parameters(p)
    println(io, "Plate: N = $(p.N), L = $(p.L), c = $(p.c), α = $(round(rad2deg(p.α),2))ᵒ")
    print(io, "       LESP = $(round(lesp,2)), TESP = $(round(tesp,2))")
end

end<|MERGE_RESOLUTION|>--- conflicted
+++ resolved
@@ -9,16 +9,10 @@
 using ..Points
 using ..Blobs
 
-<<<<<<< HEAD
 using ..Elements
 import ..Elements: position, impulse, circulation
-import ..Motions: induce_velocity, induce_velocity!, mutually_induce_velocity!,
+import ..Motions: induce_velocity, induce_velocity!, mutually_induce_velocity!, self_induce_velocity,
                   self_induce_velocity!, allocate_velocity, advect!, reset_velocity!
-=======
-import ..Vortex
-import ..Vortex:@get, MappedVector, @property
-import Base: length, deserialize, AbstractSerializer
->>>>>>> a649dbd1
 
 import ..Utils:@get, MappedVector
 
