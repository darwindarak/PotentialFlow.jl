__precompile__()

module PotentialFlow

using Reexport

include("Properties.jl")
include("Utils.jl")

include("Elements.jl")
include("Motions.jl")

@reexport using .Elements
@reexport using .Motions

include("TimeMarching.jl")
@reexport using .TimeMarching

#== Some Built-in Potential Flow Elements ==#

<<<<<<< HEAD
export Vortex, Source, Sheets, Plates, Plate, Freestream, Doublet
=======
export Vortex, Source, Sheets, Plates, Plate, Bodies, PowerBody
>>>>>>> 3cab19af

include("elements/Points.jl")
include("elements/Blobs.jl")
include("elements/Sheets.jl")

include("elements/Vortex.jl")
include("elements/Source.jl")

include("elements/Plates.jl")
include("elements/Bodies.jl")

import .Plates: Plate
import .Bodies: PowerBody


include("elements/Doublets.jl")
import .Doublets: Doublet

include("elements/Freestream.jl")

#== Plot Recipes ==#

include("plot_recipes.jl")


end<|MERGE_RESOLUTION|>--- conflicted
+++ resolved
@@ -18,11 +18,7 @@
 
 #== Some Built-in Potential Flow Elements ==#
 
-<<<<<<< HEAD
 export Vortex, Source, Sheets, Plates, Plate, Freestream, Doublet
-=======
-export Vortex, Source, Sheets, Plates, Plate, Bodies, PowerBody
->>>>>>> 3cab19af
 
 include("elements/Points.jl")
 include("elements/Blobs.jl")
